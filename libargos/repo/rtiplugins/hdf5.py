--- conflicted
+++ resolved
@@ -476,15 +476,9 @@
 
 
 class H5pyFileRti(H5pyGroupRti):
-<<<<<<< HEAD
     """ Reads an HDF-5 file using the h5py package.
 
         See http://www.h5py.org/
-=======
-    """ Reads an HDF5 file with the h5py package
-
-        See: http://www.h5py.org
->>>>>>> c0b653e1
     """
     _defaultIconGlyph = RtiIconFactory.FILE
     _defaultIconColor = ICON_COLOR_H5PY
