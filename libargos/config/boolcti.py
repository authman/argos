# -*- coding: utf-8 -*-

# This file is part of Argos.
# 
# Argos is free software: you can redistribute it and/or modify
# it under the terms of the GNU General Public License as published by
# the Free Software Foundation, either version 3 of the License, or
# (at your option) any later version.
# 
# Argos is distributed in the hope that it will be useful,
# but WITHOUT ANY WARRANTY; without even the implied warranty of
# MERCHANTABILITY or FITNESS FOR A PARTICULAR PURPOSE.  See the
# GNU General Public License for more details.
# 
# You should have received a copy of the GNU General Public License
# along with Argos. If not, see <http://www.gnu.org/licenses/>.

""" Contains the Config and GroupCtiEditor classes 
"""
import logging

from libargos.config.abstractcti import AbstractCti
from libargos.config.groupcti import GroupCtiEditor
from libargos.qt import Qt

logger = logging.getLogger(__name__)



class  BoolCti(AbstractCti):
    """ Config Tree Item to store an boolean. It can be edited using a check box
    """
    def __init__(self, nodeName, defaultData, expanded=True,
                 childrenDisabledValue=False):
        """ Constructor. For the parameters see the AbstractCti constructor documentation.

            If the data is equal to childrenDisabledValue, the node's children will be
            disabled.

            (The data will always be a bool so if childrenDisabledValue == None,
            the children will never be disabled.)
        """
        super(BoolCti, self).__init__(nodeName, defaultData, expanded=expanded)
<<<<<<< HEAD
        self.childrenDisabledWhenFalse = True
=======

        self.childrenDisabledValue = childrenDisabledValue
>>>>>>> 98a32372


    @property
    def debugInfo(self):
<<<<<<< HEAD
        """ Returns the string with debugging information
        """
        return repr(self.data)
=======
        """ Returns a string with debugging information
        """
        return "{} (enabled={}, childDisabledVal={})".format(self.configValue, self.enabled,
                                                             self.childrenDisabledValue)
>>>>>>> 98a32372

    
    def _enforceDataType(self, data):
        """ Converts to bool so that self.data always is of that type.
        """
        return bool(data)
        

    @property
    def data(self):
        """ Returns the data of this item. 
        """
        return self._data


    @data.setter
    def data(self, data):
        """ Sets the data of this item. 
            Does type conversion to ensure data is always of the correct type.
        """
        # Descendants should convert the data to the desired type here
        self._data = self._enforceDataType(data)

        #logger.debug("BoolCti.setData: {} for {}".format(data, self))
        enabled = self.enabled
        self.enableBranch(enabled and self.data != self.childrenDisabledValue)
        self.enabled = enabled

        
    @property
    def displayValue(self):
        """ Returns empty string since a checkbox will displayed in the value-column instead.  
        """
        return ""
    
    
    def insertChild(self, childItem, position=None):
        """ Inserts a child item to the current item.
        
            Overridden from BaseTreeItem.
        """
        childItem = super(BoolCti, self).insertChild(childItem, position=None)

        enableChildren = self.enabled and self.data != self.childrenDisabledValue
        #logger.debug("BoolCti.insertChild: {} enableChildren={}".format(childItem, enableChildren))
        childItem.enableBranch(enableChildren)
        childItem.enabled = enableChildren
        return childItem    
    
    
    @property
    def valueColumnItemFlags(self):
        """ Returns Qt.ItemIsUserCheckable so that a check box will be drawn in the config tree.
            Note that the flags include Qt.ItemIsEditable; this makes the reset button will appear.
        """
        return Qt.ItemIsUserCheckable | Qt.ItemIsEditable
    

    @property
    def checkState(self):
        """ Returns Qt.Checked or Qt.Unchecked.
        """
        if self.data is True:
            return Qt.Checked
        elif self.data is False:
            return Qt.Unchecked
        else:
            raise ValueError("Unexpected data: {!r}".format(self.data))


    @checkState.setter
    def checkState(self, checkState):
        """ Sets the data to given a Qt.CheckState (Qt.Checked or Qt.Unchecked).
        """
        if checkState == Qt.Checked:
            logger.debug("BoolCti.checkState setting to True")
            self.data = True
        elif checkState == Qt.Unchecked:
            logger.debug("BoolCti.checkState setting to False")
            self.data = False
        else:
            raise ValueError("Unexpected check state: {!r}".format(checkState))
            

    def enableBranch(self, enabled):
        """ Sets the enabled member to True or False for a node and all it's children
        """
        self.enabled = enabled

        # Disabled children and further descendants
        enabled = enabled and self.data != self.childrenDisabledValue
        
        for child in self.childItems:
            child.enableBranch(enabled)            

    
    def createEditor(self, delegate, parent, _option):
        """ Creates a hidden widget so that only the reset button is visible during editing.
            :type option: QStyleOptionViewItem        
        """
        return GroupCtiEditor(self, delegate, parent=parent)




class BoolGroupCti(AbstractCti):
    """ Config Tree Item to store a nullable boolean (True, False or None).
     
        It can be edited using a tri-state check box. However, the user can not set the value
        to partially checked directly, it will only be partially checked if some of its children
        are checked and others are not! This is a bug/behavior of Qt that won't be fixed.
        See: https://bugreports.qt.io/browse/QTBUG-7674 and 
             http://comments.gmane.org/gmane.comp.lib.qt.general/925
    """
    def __init__(self, nodeName, defaultData, expanded=True):
        """ Constructor. For the parameters see the AbstractCti constructor documentation.
        """
        super(BoolGroupCti, self).__init__(nodeName, defaultData, expanded=expanded)

    
    def _enforceDataType(self, data):
        """ Converts to bool so that self.data always is of that type.
        """
        return None if data is None else bool(data)
        
        
    @property
    def displayValue(self):
        """ Returns empty string since a checkbox will displayed in the value column instead.  
        """
        return ""
    
    
    @property
    def valueColumnItemFlags(self):
        """ Returns Qt.ItemIsUserCheckable so that a check box will be drawn in the config tree.
            Note that the flags include Qt.ItemIsEditable; this makes the reset button will appear.
        """
        return Qt.ItemIsTristate | Qt.ItemIsUserCheckable | Qt.ItemIsEditable
    

    @property
    def checkState(self):
        """ Returns Qt.Checked or Qt.Unchecked if all children are checked or unchecked, else
            returns Qt.PartiallyChecked
        """
        #commonData = self.childItems[0].data if self.childItems else Qt.PartiallyChecked
        commonData = None
        
        for child in self.childItems:
            if isinstance(child, BoolCti): 
                if commonData is not None and child.data != commonData:
                    return Qt.PartiallyChecked
                commonData = child.data
            
        if commonData is True:
            return Qt.Checked
        elif commonData is False:
            return Qt.Unchecked
        else:
            raise AssertionError("Please report this bug: commonData: {!r}".format(commonData))


    @checkState.setter
    def checkState(self, checkState):
        """ Sets the data to given a Qt.CheckState (Qt.Checked or Qt.Unchecked).
        """
        logger.debug("checkState setter: {}".format(checkState))
        if checkState == Qt.Checked:
            commonData = True
        elif checkState == Qt.Unchecked:
            commonData = False
        elif checkState == Qt.PartiallyChecked:
            commonData = None
            # This never occurs, see remarks above in the classes' docstring
            assert False, "This never happens. Please report if it does."
        else:
            raise ValueError("Unexpected check state: {!r}".format(checkState))

        for child in self.childItems:
            if isinstance(child, BoolCti):
                child.data = commonData
            
    
    def createEditor(self, delegate, parent, _option):
        """ Creates a hidden widget so that only the reset button is visible during editing.
            :type option: QStyleOptionViewItem        
        """
        return GroupCtiEditor(self, delegate, parent=parent)
<|MERGE_RESOLUTION|>--- conflicted
+++ resolved
@@ -41,26 +41,15 @@
             the children will never be disabled.)
         """
         super(BoolCti, self).__init__(nodeName, defaultData, expanded=expanded)
-<<<<<<< HEAD
-        self.childrenDisabledWhenFalse = True
-=======
-
         self.childrenDisabledValue = childrenDisabledValue
->>>>>>> 98a32372
 
 
     @property
     def debugInfo(self):
-<<<<<<< HEAD
-        """ Returns the string with debugging information
-        """
-        return repr(self.data)
-=======
         """ Returns a string with debugging information
         """
         return "{} (enabled={}, childDisabledVal={})".format(self.configValue, self.enabled,
                                                              self.childrenDisabledValue)
->>>>>>> 98a32372
 
     
     def _enforceDataType(self, data):
